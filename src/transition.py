from utils import get_sequences_dataset
from collections import Counter, defaultdict
from typing import Dict


def compute_transition_parameters(training_data: str, tag_count) -> Dict[str, Dict[str, float]]:
    """
    Computes and returns transition probabilities q(y_i | y_{i-1}) in a nested dict format.

    Args:
        training_data (str): path to the training file (e.g., 'EN/train')

    Returns:
        Dict[str, Dict[str, float]]: transition probabilities {prev_tag: {curr_tag: prob}}
    """
    training_data

    transition_counts = Counter()
    tag_counts = Counter()

    for sentence in training_data:
        tags = ["START"] + [tag for _, tag in sentence] + ["STOP"]
        for i in range(1, len(tags)):
            prev_tag = tags[i - 1]
            curr_tag = tags[i]
            transition_counts[(prev_tag, curr_tag)] += 1
            tag_counts[prev_tag] += 1

    # Convert flat dict to nested dict
    transition_probs: Dict[str, Dict[str, float]] = defaultdict(dict)

    for (prev_tag, curr_tag), count in transition_counts.items():
        transition_probs[prev_tag][curr_tag] = (count + 1) / (tag_counts[prev_tag] + tag_count +1) 

<<<<<<< HEAD
    #print(f"Transition counts: {transition_counts}")

    return dict(transition_probs)  # convert from defaultdict to regular dict
=======
    transition_dict = dict(transition_probs)
    # tolerance = 1e-6  # To handle floating point errors

    # for state, transitions in transition_dict.items():
    #     total = sum(transitions.values())
    #     if abs(total - 1.0) > tolerance:
    #         print(
    #             f"❌ Transition probabilities for '{state}' sum to {total:.6f} (should be 1)"
    #         )
    #     else:
    #         print(f"✅ '{state}' OK (sum = {total:.6f})")
    return transition_dict
>>>>>>> 16e56570
<|MERGE_RESOLUTION|>--- conflicted
+++ resolved
@@ -32,11 +32,6 @@
     for (prev_tag, curr_tag), count in transition_counts.items():
         transition_probs[prev_tag][curr_tag] = (count + 1) / (tag_counts[prev_tag] + tag_count +1) 
 
-<<<<<<< HEAD
-    #print(f"Transition counts: {transition_counts}")
-
-    return dict(transition_probs)  # convert from defaultdict to regular dict
-=======
     transition_dict = dict(transition_probs)
     # tolerance = 1e-6  # To handle floating point errors
 
@@ -48,5 +43,4 @@
     #         )
     #     else:
     #         print(f"✅ '{state}' OK (sum = {total:.6f})")
-    return transition_dict
->>>>>>> 16e56570
+    return transition_dict